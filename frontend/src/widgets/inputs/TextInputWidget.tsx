--- conflicted
+++ resolved
@@ -441,15 +441,11 @@
           tabIndex={-1}
           aria-label="Clear search"
           onClick={handleClear}
-<<<<<<< HEAD
-          className="absolute right-2.5 top-1/2 -translate-y-1/2 p-1 rounded hover:bg-accent focus:outline-none cursor-pointer"
-=======
           className={cn(
-            'absolute top-1/2 -translate-y-1/2 p-1 rounded hover:bg-gray-100 focus:outline-none cursor-pointer z-10',
+            'absolute top-1/2 -translate-y-1/2 p-1 rounded hover:bg-accent focus:outline-none cursor-pointer z-10',
             props.shortcutKey && !isFocused ? 'right-14' : 'right-2.5'
           )}
           style={{ pointerEvents: 'auto' }}
->>>>>>> d962b811
         >
           <X className="h-4 w-4 text-muted-foreground hover:text-foreground" />
         </button>
@@ -464,13 +460,8 @@
 
       {/* Shortcut Display */}
       {props.shortcutKey && !isFocused && (
-<<<<<<< HEAD
-        <div className="absolute right-2.5 top-1/2 -translate-y-1/2 flex items-center">
+        <div className="absolute right-2.5 top-1/2 -translate-y-1/2 flex items-center z-10">
           <kbd className="px-1 py-0.5 text-xs font-medium text-foreground bg-muted border border-border rounded-md">
-=======
-        <div className="absolute right-2.5 top-1/2 -translate-y-1/2 flex items-center z-10">
-          <kbd className="px-1 py-0.5 text-xs font-medium text-gray-800 bg-gray-100 border border-gray-200 rounded-md">
->>>>>>> d962b811
             {shortcutDisplay}
           </kbd>
         </div>
