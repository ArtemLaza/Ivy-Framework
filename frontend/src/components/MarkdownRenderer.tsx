--- conflicted
+++ resolved
@@ -243,17 +243,6 @@
       em: memo(({ children }: { children: React.ReactNode }) => (
         <em className={textBlockClassMap.em}>{children}</em>
       )),
-<<<<<<< HEAD
-      code: memo((props: React.ComponentProps<'code'>) => (
-        <CodeBlock
-          className={props.className}
-          children={props.children || ''}
-          hasCodeBlocks={contentFeatures.hasCodeBlocks}
-          hasMermaid={contentFeatures.hasMermaid}
-        />
-      )),
-=======
->>>>>>> 36c7d81a
 
       // Pre tag (for code blocks)
       pre: memo(({ children }: { children: React.ReactNode }) => (
@@ -318,9 +307,6 @@
           prevProps.src === nextProps.src && prevProps.alt === nextProps.alt
       ),
     }),
-<<<<<<< HEAD
-    [contentFeatures.hasCodeBlocks, contentFeatures.hasMermaid, handleLinkClick]
-=======
     []
   );
 
@@ -374,7 +360,6 @@
       ...linkComponent,
     }),
     [staticComponents, codeComponent, linkComponent]
->>>>>>> 36c7d81a
   );
 
   const urlTransform = useCallback((url: string) => {
