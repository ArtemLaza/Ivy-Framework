﻿using Ivy.Shared;
using Microsoft.SemanticKernel.Text;

namespace Ivy.Samples.Apps.Widgets.Inputs;

[App(icon: Icons.ThumbsUp, path: ["Widgets", "Inputs"])]
public class FeedbackInputApp : SampleBase
{
    protected override object? BuildSample()
    {
        var zeroState = this.UseState(0);
        var twoState = this.UseState(2);

        var variants = Layout.Grid().Columns(5)
               | null!
               | Text.Block("Zero")
               | Text.Block("Two")
               | Text.Block("Disabled")
               | Text.Block("Invalid")

               | Text.InlineCode("FeedbackInputs.Stars")
               | zeroState.ToFeedbackInput().Variant(FeedbackInputs.Stars)
               | twoState.ToFeedbackInput().Variant(FeedbackInputs.Stars)
               | twoState.ToFeedbackInput().Variant(FeedbackInputs.Stars).Disabled()
               | twoState.ToFeedbackInput().Variant(FeedbackInputs.Stars).Invalid("Invalid feedback")

               | Text.InlineCode("FeedbackInputs.Emojis")
               | zeroState.ToFeedbackInput().Variant(FeedbackInputs.Emojis)
               | twoState.ToFeedbackInput().Variant(FeedbackInputs.Emojis)
               | twoState.ToFeedbackInput().Variant(FeedbackInputs.Emojis).Disabled()
               | twoState.ToFeedbackInput().Variant(FeedbackInputs.Emojis).Invalid("Invalid feedback")

               | Text.InlineCode("FeedbackInputs.Thumbs")
               | zeroState.ToFeedbackInput().Variant(FeedbackInputs.Thumbs)
               | twoState.ToFeedbackInput().Variant(FeedbackInputs.Thumbs)
               | twoState.ToFeedbackInput().Variant(FeedbackInputs.Thumbs).Disabled()
               | twoState.ToFeedbackInput().Variant(FeedbackInputs.Thumbs).Invalid("Invalid feedback")
            ;

        var intState = this.UseState(0);
        var nullableIntState = this.UseState<int?>((int?)null);
        var floatState = this.UseState(0.0f);
        var nullableFloatState = this.UseState<float?>((float?)null);
        var boolState = this.UseState(false);
<<<<<<< HEAD
        var nullableBoolState = this.UseState<bool?>((bool?)null);
        
=======
        var nullableBoolState = this.UseState(false);

>>>>>>> 916abe16
        var dataBinding = Layout.Grid().Columns(3)
                          | Text.InlineCode("int")
                          | intState.ToFeedbackInput()
                          | intState

                          | Text.InlineCode("int?")
                          | nullableIntState.ToFeedbackInput()
                          | (nullableIntState.Value == null ? Text.InlineCode("null") : nullableIntState.Value.ToString())!

                          | Text.InlineCode("float")
                          | floatState.ToFeedbackInput()
                          | floatState

                          | Text.InlineCode("float?")
                          | nullableFloatState.ToFeedbackInput()
                          | (nullableFloatState.Value == null ? Text.InlineCode("null") : nullableFloatState.Value.ToString())!
<<<<<<< HEAD
                          
                          | Text.InlineCode("bool")
                          | boolState.ToFeedbackInput()
                          | boolState
                          
                          | Text.InlineCode("bool?")
=======

                          | Text.InlineCode("bool (NOT WORKING)")
                          | boolState.ToFeedbackInput()
                          | boolState

                          | Text.InlineCode("bool? (NOT WORKING)")
>>>>>>> 916abe16
                          | nullableBoolState.ToFeedbackInput()
                          | nullableBoolState

            ;

        return Layout.Vertical()
               | Text.H1("Feedback Inputs")
               | Text.H2("Variants")
               | variants
               | Text.H2("Data Binding")
               | dataBinding

            ;

    }
}<|MERGE_RESOLUTION|>--- conflicted
+++ resolved
@@ -42,13 +42,8 @@
         var floatState = this.UseState(0.0f);
         var nullableFloatState = this.UseState<float?>((float?)null);
         var boolState = this.UseState(false);
-<<<<<<< HEAD
+
         var nullableBoolState = this.UseState<bool?>((bool?)null);
-        
-=======
-        var nullableBoolState = this.UseState(false);
-
->>>>>>> 916abe16
         var dataBinding = Layout.Grid().Columns(3)
                           | Text.InlineCode("int")
                           | intState.ToFeedbackInput()
@@ -65,24 +60,15 @@
                           | Text.InlineCode("float?")
                           | nullableFloatState.ToFeedbackInput()
                           | (nullableFloatState.Value == null ? Text.InlineCode("null") : nullableFloatState.Value.ToString())!
-<<<<<<< HEAD
                           
                           | Text.InlineCode("bool")
                           | boolState.ToFeedbackInput()
                           | boolState
                           
                           | Text.InlineCode("bool?")
-=======
 
-                          | Text.InlineCode("bool (NOT WORKING)")
-                          | boolState.ToFeedbackInput()
-                          | boolState
-
-                          | Text.InlineCode("bool? (NOT WORKING)")
->>>>>>> 916abe16
                           | nullableBoolState.ToFeedbackInput()
                           | nullableBoolState
-
             ;
 
         return Layout.Vertical()
