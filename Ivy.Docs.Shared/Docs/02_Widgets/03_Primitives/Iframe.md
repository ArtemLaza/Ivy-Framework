# Iframe

<<<<<<< HEAD
<Ingress>
Embed external web pages securely within your application using contained browsing contexts with proper security boundaries.
</Ingress>
=======
<Ingress Text="Embed external web pages securely within your app using contained browsing contexts with proper security boundaries." />
>>>>>>> c0ac32a2

The `Iframe` widget embeds external web pages into your app. It creates a contained browsing context that can display content from other websites while maintaining security boundaries.

```csharp demo-tabs 
public class ToolsDashboardView : ViewBase
{
    public override object? Build()
    {
        var selectedTool = UseState("dashboard");
        
        object GetSelectedTool() => selectedTool.Value switch
        {
            "dashboard" => new Iframe("https://grafana.com/grafana/dashboards/1860-node-exporter-full/")
                .Width(Size.Full())
                .Height(Size.Units(600)),
            
            "weather" => new Iframe("https://weather.com")
                .Width(Size.Full())
                .Height(Size.Units(600)),
            
            "calendar" => new Iframe("https://calendar.google.com/calendar/embed")
                .Width(Size.Full())
                .Height(Size.Units(600)),
                
            _ => Text.H3("Please select a tool")
        };
        
        return Layout.Vertical().Gap(4)
            | Text.H1("External Tools Dashboard")
            | Layout.Horizontal().Gap(2)
                | new Button("Metrics Dashboard", onClick: _ => selectedTool.Set("dashboard"))
                | new Button("Weather", onClick: _ => selectedTool.Set("weather"))
                | new Button("Calendar", onClick: _ => selectedTool.Set("calendar"))
            | GetSelectedTool();
    }
}
```

<WidgetDocs Type="Ivy.Iframe" ExtensionTypes="Ivy.IframeExtensions" SourceUrl="https://github.com/Ivy-Interactive/Ivy-Framework/blob/main/Ivy/Widgets/Primitives/Iframe.cs"/> <|MERGE_RESOLUTION|>--- conflicted
+++ resolved
@@ -1,12 +1,8 @@
 # Iframe
 
-<<<<<<< HEAD
 <Ingress>
 Embed external web pages securely within your application using contained browsing contexts with proper security boundaries.
 </Ingress>
-=======
-<Ingress Text="Embed external web pages securely within your app using contained browsing contexts with proper security boundaries." />
->>>>>>> c0ac32a2
 
 The `Iframe` widget embeds external web pages into your app. It creates a contained browsing context that can display content from other websites while maintaining security boundaries.
 
