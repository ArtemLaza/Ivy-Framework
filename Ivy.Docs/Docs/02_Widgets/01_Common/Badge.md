--- conflicted
+++ resolved
@@ -5,11 +5,7 @@
 
 # Badge
 
-<<<<<<< HEAD
 The `Badge` widget is a versatile component used to display small pieces of information, such as counts or statuses, in a compact form.
-=======
-The Badge widget is a versatile component used to display small pieces of information, such as counts, statuses, or labels, in a compact and visually appealing form. Badges are commonly used for notifications, status indicators, and categorization.
->>>>>>> a0d07709
 
 ## Basic Usage
 
