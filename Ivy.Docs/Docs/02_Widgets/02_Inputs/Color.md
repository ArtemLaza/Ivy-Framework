--- conflicted
+++ resolved
@@ -44,7 +44,7 @@
 
 ## Variants
 
-<<<<<<< HEAD
+
 `ColorInput` has three variants. `ColorInputVariant.Text` variant should be used to let users enter color hex codes
 manually. `ColorInputVariant.TextAndPicker` variant should be used in most cases as it allows users to 
 select the color and copy the selected color in the textbox. This is also the default variant. 
@@ -84,28 +84,7 @@
 }
 ```
 
-=======
-The ColorInput supports three variants:
-
-- **Text**: Shows only a text input field
-- **Picker**: Shows only a color picker
-- **TextAndPicker**: Shows both text input and color picker (default)
-
-```csharp
-var colorState = this.UseState("#ff0000");
-
-return Layout.Vertical(
-    Text.H3("Text Only"),
-    colorState.ToColorInput().Variant(ColorInputVariant.Text),
-    
-    Text.H3("Picker Only"),
-    colorState.ToColorInput().Variant(ColorInputVariant.Picker),
-    
-    Text.H3("Text and Picker"),
-    colorState.ToColorInput().Variant(ColorInputVariant.TextAndPicker)
-);
-```
->>>>>>> baa496f5
+
 
 ## Event Handling
 
@@ -116,7 +95,7 @@
 ```csharp demo-below
 public class ColorChangedDemo : ViewBase
 {
-<<<<<<< HEAD
+
     public override object? Build()
     {    
         var colorState = this.UseState("#ff0000");
@@ -136,20 +115,15 @@
                      .ShowBorder();
     }    
 }    
-=======
-    colorState.Set(e.Value);
-};
-return new ColorInput(colorState.Value, onChangeHandler);
->>>>>>> baa496f5
 ```
 
 ## Styling
 
 `ColorInput` can be customized with various styling options, such as setting a placeholder or disabling the input.
 
+
 ### Disabled
 
-<<<<<<< HEAD
 To render a disabled ColorInput the function `Disabled` should be used.  
 
 ```csharp demo-below
@@ -179,12 +153,7 @@
                         .Invalid("This is not used now");
     }
 }
-=======
-```csharp
-new ColorInput("#ff0000")
-    .Placeholder("Select a color")
-    .Disabled(false);
->>>>>>> baa496f5
+
 ```
 
 <WidgetDocs Type="Ivy.ColorInput" ExtensionTypes="Ivy.ColorInputExtensions" SourceUrl="https://github.com/Ivy-Interactive/Ivy-Framework/blob/main/Ivy/Widgets/Inputs/ColorInput.cs"/>
@@ -194,7 +163,6 @@
 The following example shows how ColorPicker control can be used in a developer tool setting that 
 generates CSS blocks. 
 
-<<<<<<< HEAD
 ```csharp demo-tabs
 public class CSSColorDemo : ViewBase
 {
@@ -237,41 +205,6 @@
     }
 }
 
-```
-=======
-```csharp
-var colorState = this.UseState("#ff0000");
-return Layout.Horizontal(
-    colorState.ToColorInput(),
-    colorState
-);
-```
-
-### Using Different Variants
-
-```csharp
-var colorState = this.UseState("#ff0000");
-
-return Layout.Vertical(
-    Text.H3("Text Input Only"),
-    colorState.ToColorInput().Variant(ColorInputVariant.Text),
-    
-    Text.H3("Color Picker Only"),
-    colorState.ToColorInput().Variant(ColorInputVariant.Picker),
-    
-    Text.H3("Both Text and Picker"),
-    colorState.ToColorInput().Variant(ColorInputVariant.TextAndPicker)
-);
-```
-
-### With Custom Styling
-
-```csharp
-var colorState = this.UseState("#ff0000");
-
-return colorState.ToColorInput()
-    .Placeholder("Choose your favorite color")
-    .Disabled(false)
-    .Invalid("Please select a valid color");
-``` 
->>>>>>> baa496f5
+
+
+
